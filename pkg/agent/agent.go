--- conflicted
+++ resolved
@@ -64,12 +64,8 @@
 	}
 
 	// Init apic client
-<<<<<<< HEAD
-	agent.apicClient = nil //apic.New(centralCfg)
-=======
 	agent.apicClient = apic.New(centralCfg)
 	initalizeTokenRequester(centralCfg)
->>>>>>> 7185ae98
 
 	// Get Agent Resources
 	err = RefreshResources()
@@ -92,7 +88,6 @@
 	return nil
 }
 
-<<<<<<< HEAD
 func runPeriodicHealthChecks() {
 	for {
 		if hc.RunChecks() != hc.OK {
@@ -127,7 +122,8 @@
 	}
 
 	return false
-=======
+}
+
 // initalizeTokenRequester - Create a new auth token requestor
 func initalizeTokenRequester(centralCfg config.CentralConfig) {
 	agent.tokenRequester = apicauth.NewPlatformTokenGetter(
@@ -147,7 +143,6 @@
 		return "", apic.ErrAuthenticationCall
 	}
 	return agent.tokenRequester.GetToken()
->>>>>>> 7185ae98
 }
 
 // SetupLogging - Setup agent logging
