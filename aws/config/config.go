package config

import (
	"errors"
	"time"

	"git.ecd.axway.int/apigov/aws_apigw_discovery_agent/core/exception"
)

// AWSConfig - Interface for aws config
type AWSConfig interface {
	GetPollInterval() time.Duration
	GetRegion() string
	GetQueueName() string
	GetLogGroupArn() string
<<<<<<< HEAD
	GetDiscoveryTags() string
	GetTagsToPublish() string
	GetAttributesToPublish() string
=======
>>>>>>> fef23e9e
	ShouldPushTags() bool
	GetAuthConfig() AWSAuthConfig
	GetFilter() string
	Validate() error
}

// AWSConfiguration - AWS Configuration
type AWSConfiguration struct {
<<<<<<< HEAD
	PollInterval        time.Duration
	Region              string        `config:"region"`
	QueueName           string        `config:"queueName"`
	LogGroupArn         string        `config:"logGroupArn"`
	DiscoveryTags       string        `config:"discoveryTags"`
	TagsToPublish       string        `config:"tagsToPublish"`
	AttributesToPublish string        `config:"attributesToPublish"`
	Filter              string        `config:"filter"`
	PushTags            bool          `config:"pushTags"`
	Auth                AWSAuthConfig `config:"auth"`
=======
	PollInterval time.Duration
	Region       string        `config:"region"`
	QueueName    string        `config:"queueName"`
	LogGroupArn  string        `config:"logGroupArn"`
	Filter       string        `config:"filter"`
	PushTags     bool          `config:"pushTags"`
	Auth         AWSAuthConfig `config:"auth"`
>>>>>>> fef23e9e
}

// NewAWSConfig - Creates the default aws config
func NewAWSConfig() AWSConfig {
	return &AWSConfiguration{
		PollInterval: 20 * time.Second,
		Auth:         &AWSAuthConfiguration{},
	}
}

// Validate - Validates the config
func (a *AWSConfiguration) Validate() (err error) {
	exception.Block{
		Try: func() {
			a.validate()
			a.Auth.validate()
		},
		Catch: func(e error) {
			err = e
		},
	}.Do()

	return
}

func (a *AWSConfiguration) validate() {
	if a.GetRegion() == "" {
		exception.Throw(errors.New("Error aws.region not set in config"))
	}

	if a.GetQueueName() == "" {
		exception.Throw(errors.New("Error aws.queueName not set in config"))
	}

	return
}

// GetPollInterval - Returns the poll Interval
func (a *AWSConfiguration) GetPollInterval() time.Duration {
	return a.PollInterval
}

// GetRegion - Returns the AWS region
func (a *AWSConfiguration) GetRegion() string {
	return a.Region
}

// GetQueueName - Returns the AWS SQS queue name
func (a *AWSConfiguration) GetQueueName() string {
	return a.QueueName
}

// GetLogGroupArn - Returns the AWS Log Group Arn
func (a *AWSConfiguration) GetLogGroupArn() string {
	return a.LogGroupArn
}

<<<<<<< HEAD
// GetDiscoveryTags - Returns the discovery tags
func (a *AWSConfiguration) GetDiscoveryTags() string {
	return a.DiscoveryTags
}

// GetTagsToPublish - Returns the tags to publish
func (a *AWSConfiguration) GetTagsToPublish() string {
	return a.TagsToPublish
}

// GetAttributesToPublish - Returns the attributes to publish
func (a *AWSConfiguration) GetAttributesToPublish() string {
	return a.AttributesToPublish
}

=======
>>>>>>> fef23e9e
// ShouldPushTags - should the tags be pushed?
func (a *AWSConfiguration) ShouldPushTags() bool {
	return a.PushTags
}

// GetAuthConfig - Returns the Auth Config
func (a *AWSConfiguration) GetAuthConfig() AWSAuthConfig {
	return a.Auth
}

// GetFilter - Returns the Filter condition config
func (a *AWSConfiguration) GetFilter() string {
	return a.Filter
}<|MERGE_RESOLUTION|>--- conflicted
+++ resolved
@@ -13,40 +13,23 @@
 	GetRegion() string
 	GetQueueName() string
 	GetLogGroupArn() string
-<<<<<<< HEAD
-	GetDiscoveryTags() string
-	GetTagsToPublish() string
-	GetAttributesToPublish() string
-=======
->>>>>>> fef23e9e
 	ShouldPushTags() bool
 	GetAuthConfig() AWSAuthConfig
 	GetFilter() string
 	Validate() error
+	GetTagsToPublish() string
 }
 
 // AWSConfiguration - AWS Configuration
 type AWSConfiguration struct {
-<<<<<<< HEAD
-	PollInterval        time.Duration
-	Region              string        `config:"region"`
-	QueueName           string        `config:"queueName"`
-	LogGroupArn         string        `config:"logGroupArn"`
-	DiscoveryTags       string        `config:"discoveryTags"`
-	TagsToPublish       string        `config:"tagsToPublish"`
-	AttributesToPublish string        `config:"attributesToPublish"`
-	Filter              string        `config:"filter"`
-	PushTags            bool          `config:"pushTags"`
-	Auth                AWSAuthConfig `config:"auth"`
-=======
-	PollInterval time.Duration
-	Region       string        `config:"region"`
-	QueueName    string        `config:"queueName"`
-	LogGroupArn  string        `config:"logGroupArn"`
-	Filter       string        `config:"filter"`
-	PushTags     bool          `config:"pushTags"`
-	Auth         AWSAuthConfig `config:"auth"`
->>>>>>> fef23e9e
+	PollInterval  time.Duration
+	Region        string        `config:"region"`
+	QueueName     string        `config:"queueName"`
+	LogGroupArn   string        `config:"logGroupArn"`
+	Filter        string        `config:"filter"`
+	PushTags      bool          `config:"pushTags"`
+	TagsToPublish string        `config:"tagsToPublish"`
+	Auth          AWSAuthConfig `config:"auth"`
 }
 
 // NewAWSConfig - Creates the default aws config
@@ -104,24 +87,11 @@
 	return a.LogGroupArn
 }
 
-<<<<<<< HEAD
-// GetDiscoveryTags - Returns the discovery tags
-func (a *AWSConfiguration) GetDiscoveryTags() string {
-	return a.DiscoveryTags
-}
-
 // GetTagsToPublish - Returns the tags to publish
 func (a *AWSConfiguration) GetTagsToPublish() string {
 	return a.TagsToPublish
 }
 
-// GetAttributesToPublish - Returns the attributes to publish
-func (a *AWSConfiguration) GetAttributesToPublish() string {
-	return a.AttributesToPublish
-}
-
-=======
->>>>>>> fef23e9e
 // ShouldPushTags - should the tags be pushed?
 func (a *AWSConfiguration) ShouldPushTags() bool {
 	return a.PushTags
