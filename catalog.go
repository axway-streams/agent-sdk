package apic

import (
	"bytes"
	"encoding/json"
	"errors"
	"fmt"
	"io"
	"net/http"
	"os"
	"strconv"
	"strings"

	"git.ecd.axway.int/apigov/aws_apigw_discovery_agent/pkg/auth"
	"git.ecd.axway.int/apigov/service-mesh-agent/pkg/apicauth"
	"github.com/aws/aws-sdk-go/aws"
	log "github.com/sirupsen/logrus"
)

//CatalogPropertyValue -
type CatalogPropertyValue struct {
	URL        string `json:"url"`
	AuthPolicy string `json:"authPolicy"`
}

//CatalogProperty -
type CatalogProperty struct {
	Key   string               `json:"key"`
	Value CatalogPropertyValue `json:"value"`
}

//CatalogRevisionProperty -
type CatalogRevisionProperty struct {
	Key   string          `json:"key"`
	Value json.RawMessage `json:"value"`
}

//CatalogItemInitRevision -
type CatalogItemInitRevision struct {
	ID         string                    `json:"id,omitempty"`
	Properties []CatalogRevisionProperty `json:"properties"`
	Number     int                       `json:"number,omitempty"`
	Version    string                    `json:"version"`
	State      string                    `json:"state"`
	Status     string                    `json:"status,omitempty"`
}

//CatalogItemRevision -
type CatalogItemRevision struct {
	ID string `json:"id,omitempty"`
	// metadata []CatalogRevisionProperty `json:"properties"`
	Number  int    `json:"number,omitempty"`
	Version string `json:"version"`
	State   string `json:"state"`
	Status  string `json:"status,omitempty"`
}

//CatalogSubscription -
type CatalogSubscription struct {
	Enabled         bool                      `json:"enabled"`
	AutoSubscribe   bool                      `json:"autoSubscribe"`
	AutoUnsubscribe bool                      `json:"autoUnsubscribe"`
	Properties      []CatalogRevisionProperty `json:"properties"`
}

//CatalogItemInit -
type CatalogItemInit struct {
	OwningTeamID       string                  `json:"owningTeamId"`
	DefinitionType     string                  `json:"definitionType"`
	DefinitionSubType  string                  `json:"definitionSubType"`
	DefinitionRevision int                     `json:"definitionRevision"`
	Name               string                  `json:"name"`
	Description        string                  `json:"description,omitempty"`
	Properties         []CatalogProperty       `json:"properties,omitempty"`
	Tags               []string                `json:"tags,omitempty"`
	Visibility         string                  `json:"visibility"` // default: RESTRICTED
	Subscription       CatalogSubscription     `json:"subscription,omitempty"`
	Revision           CatalogItemInitRevision `json:"revision,omitempty"`
	CategoryReferences string                  `json:"categoryReferences,omitempty"`
}

//CatalogItem -
type CatalogItem struct {
	ID                 string `json:"id"`
	OwningTeamID       string `json:"owningTeamId"`
	DefinitionType     string `json:"definitionType"`
	DefinitionSubType  string `json:"definitionSubType"`
	DefinitionRevision int    `json:"definitionRevision"`
	Name               string `json:"name"`
	// relationships
	Description string   `json:"description,omitempty"`
	Tags        []string `json:"tags,omitempty"`
	// metadata
	Visibility string `json:"visibility"` // default: RESTRICTED
	State      string `json:"state"`      // default: UNPUBLISHED
	Access     string `json:"access,omitempty"`
	// availableRevisions
	LatestVersion        int                 `json:"latestVersion,omitempty"`
	TotalSubscriptions   int                 `json:"totalSubscriptions,omitempty"`
	LatestVersionDetails CatalogItemRevision `json:"latestVersionDetails,omitempty"`
	// image
	// categories
}

var tokenRequester *apicauth.PlatformTokenGetter

var httpClient = http.DefaultClient

func init() {
	tokenURL := auth.GetAuthConfig().GetTokenURL()
	aud := auth.GetAuthConfig().GetRealmURL()
	priKey := auth.GetAuthConfig().GetPrivateKey()
	pubKey := auth.GetAuthConfig().GetPublicKey()
	keyPwd := auth.GetAuthConfig().GetKeyPwd()
	clientID := auth.GetAuthConfig().GetClientID()
	authTimeout := auth.GetAuthConfig().GetAuthTimeout()
	tokenRequester = apicauth.NewPlatformTokenGetter(priKey, pubKey, keyPwd, tokenURL, aud, clientID, authTimeout)
}

const subscriptionSchema = "{\"type\": \"object\", \"$schema\": \"http://json-schema.org/draft-04/schema#\", \"description\": \"Subscription specification for API Key authentication\", \"x-axway-unique-keys\": \"APIC_APPLICATION_ID\", \"properties\": {\"applicationId\": {\"type\": \"string\", \"description\": \"Select an application\", \"x-axway-ref-apic\": \"APIC_APPLICATION_ID\"}}, \"required\":[\"applicationId\"]}"

// CreateCatalogItemBodyForAdd -
func CreateCatalogItemBodyForAdd(apiID, apiName, stageName string, swagger []byte, documentation []byte, stageTags []string) ([]byte, error) {
	region := os.Getenv("AWS_REGION")
	nameToPush := fmt.Sprintf("%v (Stage: %v)", apiName, stageName)

	newCatalogItem := CatalogItemInit{
		DefinitionType:     "API",
		DefinitionSubType:  "swaggerv2",
		DefinitionRevision: 1,
		Name:               nameToPush,
		OwningTeamID:       apicConfig.GetTeamID(),
		Description:        "API From AWS APIGateway (RestApiId: " + apiID + ", StageName: " + stageName + ")",
		Properties: []CatalogProperty{
			{
				Key: "accessInfo",
				Value: CatalogPropertyValue{
					AuthPolicy: apicConfig.GetAuthPolicy(),
					// URL is of the form https://<restApiId>.execute-api.<awsRegion>.amazonaws.com/<stageName>
					URL: "https://" + apiID + ".execute-api." + region + ".amazonaws.com/" + stageName,
				},
			},
		},
		Tags:       stageTags,
		Visibility: "RESTRICTED", // default value
		Subscription: CatalogSubscription{
			Enabled:         true,
			AutoSubscribe:   true,
			AutoUnsubscribe: true,
			Properties: []CatalogRevisionProperty{{
				Key:   "profile",
				Value: json.RawMessage([]byte(subscriptionSchema)),
			}},
		},
		Revision: CatalogItemInitRevision{
			Version: "1.0.0",
			State:   "PUBLISHED",
			Properties: []CatalogRevisionProperty{
				{
					Key:   "documentation",
					Value: json.RawMessage(string(documentation)),
				},
				{
					Key:   "swagger",
					Value: json.RawMessage(swagger),
				},
			},
		},
	}

	return json.Marshal(newCatalogItem)
}

// CreateCatalogItemBodyForUpdate -
<<<<<<< HEAD
func CreateCatalogItemBodyForUpdate(apiID, apiName, stageName string) ([]byte, error) {
=======
func CreateCatalogItemBodyForUpdate(apiID, apiName, stageName string, stageTags []string) ([]byte, error) {
>>>>>>> 6df4b83b
	nameToPush := fmt.Sprintf("%v (Stage: %v)", apiName, stageName)

	newCatalogItem := CatalogItem{
		DefinitionType:     "API",
		DefinitionSubType:  "swaggerv2",
		DefinitionRevision: 1,
		Name:               nameToPush,
		OwningTeamID:       apicConfig.GetTeamID(),
		Description:        "API From AWS APIGateway Updated (RestApiId: " + apiID + ", StageName: " + stageName + ")",
		Tags:               stageTags,
		Visibility:         "RESTRICTED",  // default value
		State:              "UNPUBLISHED", //default
		LatestVersionDetails: CatalogItemRevision{
			Version: "1.0.1",
			State:   "PUBLISHED",
		},
	}

	return json.Marshal(newCatalogItem)
}

func apicRequest(method, url string, body io.Reader) (*http.Request, error) {
	request, err := http.NewRequest(method, url, body)
	var token string
	if token, err = tokenRequester.GetToken(); err != nil {
		return nil, err
	}

	request.Header.Add("X-Axway-Tenant-Id", apicConfig.GetTenantID())
	request.Header.Add("Authorization", "Bearer "+token)
	return request, nil
}

// AddCatalogItem -
func AddCatalogItem(catalogBuffer []byte) (string, error) {
	// Unit testing. For now just dummy up a return
	if isUnitTesting() {
		return "12345678", nil
	}

	/**
	* https://apicentral.tempenv.apicentral-k8s.axwaytest.net/api/unifiedCatalog/v1/catalogItems
	**/

	request, err := apicRequest("POST", apicConfig.GetApicURL()+"/api/unifiedCatalog/v1/catalogItems", bytes.NewBuffer(catalogBuffer))
	if err != nil {
		return "", err
	}
	request.Header.Add("Content-Type", "application/json")

	response, err := httpClient.Do(request)
	if err != nil {
		return "", err
	}
	detail := make(map[string]*json.RawMessage)
	if !(response.StatusCode == http.StatusOK || response.StatusCode == http.StatusCreated) {

		json.NewDecoder(response.Body).Decode(&detail)
		for k, v := range detail {
			buffer, _ := v.MarshalJSON()
			log.Debugf("HTTP response key %v: %v", k, string(buffer))
		}
		return "", errors.New(response.Status)
	}
	defer response.Body.Close()
	json.NewDecoder(response.Body).Decode(&detail)
	itemID := ""
	for k, v := range detail {
		buffer, _ := v.MarshalJSON()
		if k == "id" {
			itemID = string(buffer)
		}
		log.Debugf("HTTP response key %v: %v", k, string(buffer))
	}
	return strconv.Unquote(itemID)
}

// UpdateCatalogItem -
func UpdateCatalogItem(catalogBuffer []byte, itemID *string) error {
	// Unit testing. For now just dummy up a return
	if isUnitTesting() {
		return nil
	}

	/**
	* https://apicentral.tempenv.apicentral-k8s.axwaytest.net/api/unifiedCatalog/v1/catalogItems
	**/
	request, err := apicRequest("PUT", apicConfig.GetApicURL()+"/api/unifiedCatalog/v1/catalogItems/"+aws.StringValue(itemID), bytes.NewBuffer(catalogBuffer))
	if err != nil {
		return err
	}
	request.Header.Add("Content-Type", "application/json")

	response, err := httpClient.Do(request)
	if err != nil {
		return err
	}
	detail := make(map[string]*json.RawMessage)
	if !(response.StatusCode == http.StatusOK || response.StatusCode == http.StatusCreated) {

		json.NewDecoder(response.Body).Decode(&detail)
		for k, v := range detail {
			buffer, _ := v.MarshalJSON()
			log.Debugf("HTTP response key %v: %v", k, string(buffer))
		}
		return errors.New(response.Status)
	}
	defer response.Body.Close()
	json.NewDecoder(response.Body).Decode(&detail)
	for k, v := range detail {
		buffer, _ := v.MarshalJSON()
		log.Debugf("HTTP response key %v: %v", k, string(buffer))
	}
	return nil
}

func isUnitTesting() bool {
	return strings.HasSuffix(os.Args[0], ".test")
}<|MERGE_RESOLUTION|>--- conflicted
+++ resolved
@@ -172,11 +172,7 @@
 }
 
 // CreateCatalogItemBodyForUpdate -
-<<<<<<< HEAD
-func CreateCatalogItemBodyForUpdate(apiID, apiName, stageName string) ([]byte, error) {
-=======
 func CreateCatalogItemBodyForUpdate(apiID, apiName, stageName string, stageTags []string) ([]byte, error) {
->>>>>>> 6df4b83b
 	nameToPush := fmt.Sprintf("%v (Stage: %v)", apiName, stageName)
 
 	newCatalogItem := CatalogItem{
